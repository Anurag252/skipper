--- conflicted
+++ resolved
@@ -26,11 +26,8 @@
 		healthcheck.Make(),
 		humanstxt.Make(),
 		static.Make(),
-<<<<<<< HEAD
 		stripquery.Make(),
-=======
 		&redirect.Redirect{},
->>>>>>> 369c8f98
 	)
 }
 
