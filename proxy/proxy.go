// Copyright 2015 Zalando SE
//
// Licensed under the Apache License, Version 2.0 (the "License");
// you may not use this file except in compliance with the License.
// You may obtain a copy of the License at
//
// http://www.apache.org/licenses/LICENSE-2.0
//
// Unless required by applicable law or agreed to in writing, software
// distributed under the License is distributed on an "AS IS" BASIS,
// WITHOUT WARRANTIES OR CONDITIONS OF ANY KIND, either express or implied.
// See the License for the specific language governing permissions and
// limitations under the License.

package proxy

import (
	"bytes"
	"crypto/tls"
	log "github.com/Sirupsen/logrus"
	"github.com/zalando/skipper/filters"
	"github.com/zalando/skipper/metrics"
	"github.com/zalando/skipper/routing"
	"io"
	"net/http"
	"net/url"
	"time"
)

const (
	proxyBufferSize = 8192
	proxyErrorFmt   = "proxy: %s"

	// TODO: this should be fine tuned, yet, with benchmarks.
	// In case it doesn't make a big difference, then a lower value
	// can be safer, but the default 2 turned out to be too low during
	// previous benchmarks.
	//
	// Also: it should be a parameter.
	idleConnsPerHost = 64
)

type Options uint

const (
	OptionsNone Options = 0

	// Flag indicating to ignore the verification of the TLS
	// certificates of the backend services.
	OptionsInsecure Options = 1 << iota

	// Flag indicating whether filters require the preserved original
	// metadata of the request and the response.
	OptionsPreserveOriginal

	// Flag indicating whether the outgoing request to the backend
	// should use by default the 'Host' header of the incoming request,
	// or the host part of the backend address, in case filters don't
	// change it.
	OptionsProxyPreserveHost
)

func (o Options) Insecure() bool          { return o&OptionsInsecure != 0 }
func (o Options) PreserveOriginal() bool  { return o&OptionsPreserveOriginal != 0 }
func (o Options) ProxyPreserveHost() bool { return o&OptionsProxyPreserveHost != 0 }

// Priority routes are custom route implementations that are matched against
// each request before the routes in the general lookup tree.
type PriorityRoute interface {

	// If the request is matched, returns a route, otherwise nil.
	// Additionally it may return a parameter map used by the filters
	// in the route.
	Match(*http.Request) (*routing.Route, map[string]string)
}

type flusherWriter interface {
	http.Flusher
	io.Writer
}

// a byte buffer implementing the Closer interface
type bodyBuffer struct {
	*bytes.Buffer
}

type proxy struct {
	routing        *routing.Routing
	roundTripper   http.RoundTripper
	priorityRoutes []PriorityRoute
	options        Options
}

type filterContext struct {
	w                  http.ResponseWriter
	req                *http.Request
	res                *http.Response
	served             bool
	servedWithResponse bool // to support the deprecated way independently
	pathParams         map[string]string
	stateBag           map[string]interface{}
	originalRequest    *http.Request
	originalResponse   *http.Response
	backendUrl         string
	outgoingHost       string
}

func (sb bodyBuffer) Close() error {
	return nil
}

func copyHeader(to, from http.Header) {
	for k, v := range from {
		to[http.CanonicalHeaderKey(k)] = v
	}
}

func cloneHeader(h http.Header) http.Header {
	hh := make(http.Header)
	copyHeader(hh, h)
	return hh
}

// copies a stream with flushing on every successful read operation
// (similar to io.Copy but with flushing)
func copyStream(to flusherWriter, from io.Reader) error {
	b := make([]byte, proxyBufferSize)

	for {
		l, rerr := from.Read(b)
		if rerr != nil && rerr != io.EOF {
			return rerr
		}

		if l > 0 {
			_, werr := to.Write(b[:l])
			if werr != nil {
				return werr
			}

			to.Flush()
		}

		if rerr == io.EOF {
			return nil
		}
	}
}

// creates an outgoing http request to be forwarded to the route endpoint
// based on the augmented incoming request
func mapRequest(r *http.Request, rt *routing.Route, host string) (*http.Request, error) {
	u := r.URL
	u.Scheme = rt.Scheme
	u.Host = rt.Host

	rr, err := http.NewRequest(r.Method, u.String(), r.Body)
	if err != nil {
		return nil, err
	}

	rr.Header = cloneHeader(r.Header)
	rr.Host = host

	return rr, nil
}

// Creates a proxy. It expects a routing instance that is used to match
// the incoming requests to routes. If the 'insecure' parameter is true, the
// proxy skips the TLS verification for the requests made to the
// route backends. It accepts an optional list of priority routes to
// be used for matching before the general lookup tree.
func New(r *routing.Routing, options Options, pr ...PriorityRoute) http.Handler {
	tr := &http.Transport{}
	if options.Insecure() {
		tr.TLSClientConfig = &tls.Config{InsecureSkipVerify: true}
	}

	return &proxy{r, tr, pr, options}
}

// calls a function with recovering from panics and logging them
func callSafe(p func()) {
	defer func() {
		if err := recover(); err != nil {
			log.Error("filter", err)
		}
	}()

	p()
}

func (p *proxy) newFilterContext(
	w http.ResponseWriter,
	r *http.Request,
	params map[string]string,
	route *routing.Route) *filterContext {

	c := &filterContext{
		w:          w,
		req:        r,
		pathParams: params,
		stateBag:   make(map[string]interface{}),
		backendUrl: route.Backend}

	if p.options.PreserveOriginal() {
		c.originalRequest = cloneRequestMetadata(r)
	}

	if p.options.ProxyPreserveHost() {
		c.outgoingHost = r.Host
	} else {
		c.outgoingHost = route.Host
	}

	return c
}

func cloneUrl(u *url.URL) *url.URL {
	uc := *u
	return &uc
}

func cloneRequestMetadata(r *http.Request) *http.Request {
	return &http.Request{
		Method:           r.Method,
		URL:              cloneUrl(r.URL),
		Proto:            r.Proto,
		ProtoMajor:       r.ProtoMajor,
		ProtoMinor:       r.ProtoMinor,
		Header:           cloneHeader(r.Header),
		Body:             &bodyBuffer{&bytes.Buffer{}},
		ContentLength:    r.ContentLength,
		TransferEncoding: r.TransferEncoding,
		Close:            r.Close,
		Host:             r.Host,
		RemoteAddr:       r.RemoteAddr,
		RequestURI:       r.RequestURI,
		TLS:              r.TLS}
}

func cloneResponseMetadata(r *http.Response) *http.Response {
	return &http.Response{
		Status:           r.Status,
		StatusCode:       r.StatusCode,
		Proto:            r.Proto,
		ProtoMajor:       r.ProtoMajor,
		ProtoMinor:       r.ProtoMinor,
		Header:           cloneHeader(r.Header),
		Body:             &bodyBuffer{&bytes.Buffer{}},
		ContentLength:    r.ContentLength,
		TransferEncoding: r.TransferEncoding,
		Close:            r.Close,
		Request:          r.Request,
		TLS:              r.TLS}
}

func (c *filterContext) ResponseWriter() http.ResponseWriter { return c.w }
func (c *filterContext) Request() *http.Request              { return c.req }
func (c *filterContext) Response() *http.Response            { return c.res }
func (c *filterContext) MarkServed()                         { c.served = true }
func (c *filterContext) Served() bool                        { return c.served }
func (c *filterContext) PathParam(key string) string         { return c.pathParams[key] }
func (c *filterContext) StateBag() map[string]interface{}    { return c.stateBag }
func (c *filterContext) BackendUrl() string                  { return c.backendUrl }
func (c *filterContext) OriginalRequest() *http.Request      { return c.originalRequest }
func (c *filterContext) OriginalResponse() *http.Response    { return c.originalResponse }
func (c *filterContext) OutgoingHost() string                { return c.outgoingHost }
func (c *filterContext) SetOutgoingHost(h string)            { c.outgoingHost = h }

func (c *filterContext) Serve(res *http.Response) {
	res.Request = c.Request()

	if res.Header == nil {
		res.Header = make(http.Header)
	}

	if res.Body == nil {
		res.Body = &bodyBuffer{&bytes.Buffer{}}
	}

	c.servedWithResponse = true
	c.res = res
}

// creates an empty shunt response with the initial status code of 404
func shunt(r *http.Request) *http.Response {
	return &http.Response{
		StatusCode: http.StatusNotFound,
		Header:     make(http.Header),
		Body:       &bodyBuffer{&bytes.Buffer{}},
		Request:    r}
}

// applies all filters to a request
func (p *proxy) applyFiltersToRequest(f []*routing.RouteFilter, ctx *filterContext) []*routing.RouteFilter {
	var start time.Time
	var filters = make([]*routing.RouteFilter, 0, len(f))
	for _, fi := range f {
		start = time.Now()
		callSafe(func() { fi.Request(ctx) })
		metrics.MeasureFilterRequest(fi.Name, start)
		filters = append(filters, fi)
		if ctx.served || ctx.servedWithResponse {
			break
		}
	}
	return filters
}

// executes an http roundtrip to a route backend
func (p *proxy) roundtrip(r *http.Request, rt *routing.Route, host string) (*http.Response, error) {
	rr, err := mapRequest(r, rt, host)
	if err != nil {
		return nil, err
	}

	return p.roundTripper.RoundTrip(rr)
}

// applies filters to a response in reverse order
func (p *proxy) applyFiltersToResponse(filters []*routing.RouteFilter, ctx filters.FilterContext) {
	count := len(filters)
	var start time.Time
	for i, _ := range filters {
		fi := filters[count-1-i]
		start = time.Now()
		callSafe(func() { fi.Response(ctx) })
		metrics.MeasureFilterResponse(fi.Name, start)
	}
}

// addBranding overwrites any existing `X-Powered-By` or `Server` header from headerMap
func addBranding(headerMap http.Header) {
	headerMap.Set("X-Powered-By", "Skipper")
	headerMap.Set("Server", "Skipper")
}

func (p *proxy) lookupRoute(r *http.Request) (rt *routing.Route, params map[string]string) {
	for _, prt := range p.priorityRoutes {
		rt, params = prt.Match(r)
		if rt != nil {
			return rt, params
		}
	}

	return p.routing.Route(r)
}

// send a premature error response
func sendError(w http.ResponseWriter, error string, code int) {
	http.Error(w, error, code)
	addBranding(w.Header())
}

// http.Handler implementation
func (p *proxy) ServeHTTP(w http.ResponseWriter, r *http.Request) {
	start := time.Now()
	rt, params := p.lookupRoute(r)
	if rt == nil {
<<<<<<< HEAD
		println("well, the route has not been found")
=======
		metrics.IncRoutingFailures()
>>>>>>> d0249486
		sendError(w, http.StatusText(http.StatusNotFound), http.StatusNotFound)
		log.Debugf("Could not find a route for %v", r.URL)
		return
	}
	metrics.MeasureRouteLookup(start)

	start = time.Now()
	routeFilters := rt.Filters
	c := p.newFilterContext(w, r, params, rt)
	processedFilters := p.applyFiltersToRequest(routeFilters, c)
	metrics.MeasureAllFiltersRequest(rt.Id, start)

	if !c.served && !c.servedWithResponse {
		var (
			rs  *http.Response
			err error
		)
		start = time.Now()
		if rt.Shunt {
			rs = shunt(r)
		} else {
			rs, err = p.roundtrip(r, rt, c.outgoingHost)
			if err != nil {
				metrics.IncErrorsBackend(rt.Id)
				sendError(w,
					http.StatusText(http.StatusInternalServerError),
					http.StatusInternalServerError)
				log.Error(err)
				return
			}

			defer func() {
				err = rs.Body.Close()
				if err != nil {
					log.Error(err)
				}
			}()
		}
		metrics.MeasureBackend(rt.Id, start)
		c.res = rs
	}

	start = time.Now()
	if !c.served && p.options.PreserveOriginal() {
		c.originalResponse = cloneResponseMetadata(c.Response())
	}
	p.applyFiltersToResponse(processedFilters, c)
	metrics.MeasureAllFiltersResponse(rt.Id, start)

	if !c.served {
		response := c.Response()
		start = time.Now()
		addBranding(response.Header)
		copyHeader(w.Header(), response.Header)
		w.WriteHeader(response.StatusCode)
		err := copyStream(w.(flusherWriter), response.Body)
		if err != nil {
			metrics.IncErrorsStreaming(rt.Id)
			log.Error(err)
		} else {
			metrics.MeasureResponse(response.StatusCode, r.Method, rt.Id, start)
		}
	}
}<|MERGE_RESOLUTION|>--- conflicted
+++ resolved
@@ -358,11 +358,7 @@
 	start := time.Now()
 	rt, params := p.lookupRoute(r)
 	if rt == nil {
-<<<<<<< HEAD
-		println("well, the route has not been found")
-=======
 		metrics.IncRoutingFailures()
->>>>>>> d0249486
 		sendError(w, http.StatusText(http.StatusNotFound), http.StatusNotFound)
 		log.Debugf("Could not find a route for %v", r.URL)
 		return
